package node

import (
	"crypto"
	"crypto/x509"
	"errors"
	"fmt"
	"io"
	"net"
	"net/url"
	"path"
	"strings"
	"time"

	"github.com/andres-erbsen/clock"
	"github.com/golang/protobuf/ptypes/wrappers"
	"github.com/sirupsen/logrus"
	"github.com/spiffe/spire/pkg/common/errorutil"
	"github.com/spiffe/spire/pkg/common/idutil"
	"github.com/spiffe/spire/pkg/common/jwtsvid"
	"github.com/spiffe/spire/pkg/common/nodeutil"
	"github.com/spiffe/spire/pkg/common/telemetry"
	telemetry_common "github.com/spiffe/spire/pkg/common/telemetry/common"
	telemetry_server "github.com/spiffe/spire/pkg/common/telemetry/server"
	"github.com/spiffe/spire/pkg/server/ca"
	"github.com/spiffe/spire/pkg/server/catalog"
	"github.com/spiffe/spire/pkg/server/plugin/datastore"
	"github.com/spiffe/spire/pkg/server/plugin/nodeattestor"
	"github.com/spiffe/spire/pkg/server/plugin/noderesolver"
	"github.com/spiffe/spire/pkg/server/util/regentryutil"
	"github.com/spiffe/spire/proto/spire/api/node"
	"github.com/spiffe/spire/proto/spire/common"
	"golang.org/x/net/context"
	"google.golang.org/grpc/codes"
	"google.golang.org/grpc/credentials"
	"google.golang.org/grpc/peer"
	"google.golang.org/grpc/status"
)

// Number of agentIDs that can be cached
const fetchSVIDCacheSize = 500_000

type HandlerConfig struct {
	Log         logrus.FieldLogger
	Metrics     telemetry.Metrics
	Catalog     catalog.Catalog
	ServerCA    ca.ServerCA
	TrustDomain url.URL
	Clock       clock.Clock
	Manager     *ca.Manager

	// Allow agentless SPIFFE IDs when doing node attestation
	AllowAgentlessNodeAttestors bool
}

type Handler struct {
	c       HandlerConfig
	limiter Limiter

	dsCache                       *datastoreCache
	fetchRegistrationEntriesCache *regentryutil.FetchRegistrationEntriesCache
}

func NewHandler(config HandlerConfig) (*Handler, error) {
	if config.Clock == nil {
		config.Clock = clock.New()
	}
	fetchX509SVIDCache, err := regentryutil.NewFetchX509SVIDCache(fetchSVIDCacheSize)
	if err != nil {
		return nil, fmt.Errorf("could not create cache: %v", err)
	}

	return &Handler{
		c:                             config,
		limiter:                       NewLimiter(config.Log),
		dsCache:                       newDatastoreCache(config.Catalog.GetDataStore(), config.Clock),
		fetchRegistrationEntriesCache: fetchX509SVIDCache,
	}, nil
}

//Attest attests the node and gets the base node SVID.
func (h *Handler) Attest(stream node.Node_AttestServer) (err error) {
	counter := telemetry_server.StartNodeAPIAttestCall(h.c.Metrics)
	attestorName := ""
	defer func() {
		telemetry_common.AddAttestorType(counter, attestorName)
		counter.Done(&err)
	}()

	log := h.c.Log.WithField(telemetry.Method, telemetry.NodeAPI)

	// make sure node attestor stream will be cancelled if things go awry
	ctx, cancel := context.WithCancel(stream.Context())
	defer cancel()

	// pull off the initial request
	request, err := stream.Recv()
	if err != nil {
		log.WithError(err).Error("Failed to receive request from stream")
		return status.Error(codes.InvalidArgument, err.Error())
	}

	err = h.limiter.Limit(ctx, AttestMsg, 1)
	if err != nil {
		log.WithError(err).Error("Rejecting request due to node attestation rate limiting")
		return status.Error(codes.ResourceExhausted, err.Error())
	}

	if request.AttestationData == nil {
		log.Error("Request missing attestation data")
		return status.Error(codes.InvalidArgument, "request missing attestation data")
	}
	if request.AttestationData.Type == "" {
		log.Error("Request missing attestation data type")
		return status.Error(codes.InvalidArgument, "request missing attestation data type")
	}
	attestorName = request.AttestationData.Type
	log = log.WithField(telemetry.Attestor, request.AttestationData.Type)

	if len(request.Csr) == 0 {
		log.Error("Request missing CSR")
		return status.Error(codes.InvalidArgument, "request missing CSR")
	}

	csr, err := h.parseAttestCSR(request.Csr)
	if err != nil {
		log.WithError(err).Error("Failed to parse CSR")
		return status.Errorf(codes.InvalidArgument, "request CSR is invalid: %v", err)
	}

	// Pick the right node attestor
	var attestResponse *nodeattestor.AttestResponse
	if request.AttestationData.Type != "join_token" {
		nodeAttestorType := request.AttestationData.Type
		nodeAttestor, ok := h.c.Catalog.GetNodeAttestorNamed(nodeAttestorType)
		if !ok {
			log.WithField(telemetry.NodeAttestorType, nodeAttestorType).Error("Could not find node attestor type")
			return status.Error(codes.Unimplemented, fmt.Sprintf("could not find node attestor type %q", nodeAttestorType))
		}

		attestStream, err := nodeAttestor.Attest(ctx)
		if err != nil {
			log.WithError(err).Error("Unable to open attest stream")
			return errorutil.WrapError(err, "unable to open attest stream")
		}

		attestResponse, err = h.doAttestChallengeResponse(stream, attestStream, request)
		if err != nil {
			log.WithError(err).Error("Failed to do node attest challenge response")
			return err
		}
		if err := attestStream.CloseSend(); err != nil {
			log.WithError(err).Error("Failed to close send stream")
			return status.Error(codes.Internal, err.Error())
		}
		if _, err := attestStream.Recv(); err != io.EOF {
			log.WithError(err).Warn("expected EOF on attestation stream")
		}
	} else {
		attestResponse, err = h.attestToken(ctx, request.AttestationData)
		if err != nil {
			log.WithError(err).Error("Failed to attest")
			return errorutil.WrapError(err, "failed to attest")
		}
	}

	agentID := attestResponse.AgentId
	log = log.WithField(telemetry.SPIFFEID, agentID)

	isBanned, err := h.isBanned(ctx, agentID)
	switch {
	case err != nil:
		log.WithError(err).Error("Failed to determine if agent is banned")
		return status.Errorf(codes.Internal, "failed to determine if agent is banned: %v", err)
	case isBanned:
		return status.Error(codes.PermissionDenied, "agent is banned")
	}

	if csr.SpiffeID != "" && agentID != csr.SpiffeID {
		log.WithField(telemetry.CsrSpiffeID, csr.SpiffeID).Error("Attested SPIFFE ID does not match CSR")
		return status.Error(codes.NotFound, "attestor returned unexpected response")
	}

	log.WithField(telemetry.AgentID, agentID).Debugf("Signing CSR for Agent SVID")
	svid, err := h.c.ServerCA.SignX509SVID(ctx, ca.X509SVIDParams{
		SpiffeID:  agentID,
		PublicKey: csr.PublicKey,
	})
	if err != nil {
		log.WithError(err).Error("Failed to sign CSR")
		return status.Error(codes.Internal, "failed to sign CSR")
	}

	if err := h.updateNodeSelectors(ctx, agentID, attestResponse, request.AttestationData.Type); err != nil {
		log.WithError(err).Error("Failed to update node selectors")
		return status.Error(codes.Internal, "failed to update node selectors")
	}

	response, err := h.getAttestResponse(ctx, agentID, svid)
	if err != nil {
		log.WithError(err).Error("Failed to compose response")
		return status.Error(codes.Internal, "failed to compose response")
	}

	isAttested, err := h.isAttested(ctx, agentID)
	switch {
	case err != nil:
		log.WithError(err).Error("Failed to determine if agent has already attested")
		return status.Error(codes.Internal, "failed to determine if agent has already attested")
	case isAttested:
		req := &datastore.UpdateAttestedNodeRequest{
			SpiffeId:         agentID,
			CertNotAfter:     svid[0].NotAfter.Unix(),
			CertSerialNumber: svid[0].SerialNumber.String(),
		}

		if err := h.updateAttestedNode(ctx, req); err != nil {
			log.WithError(err).Error("Failed to update attestation entry")
			return status.Error(codes.Internal, "failed to update attestation entry")
		}
	default:
		if err := h.createAttestationEntry(ctx, svid[0], request.AttestationData.Type); err != nil {
			log.WithError(err).Error("Failed to create attestation entry")
			return status.Error(codes.Internal, "failed to create attestation entry")
		}
	}

	p, ok := peer.FromContext(ctx)
	if ok {
		log.WithField(telemetry.Address, p.Addr.String()).Info("Node attestation request completed")
	}

	if err := stream.Send(response); err != nil {
		log.WithError(err).Error("Failed to send response over stream")
		return status.Error(codes.Internal, err.Error())
	}

	return nil
}

//FetchX509SVID gets Workload, Agent certs and CA trust bundles.
//Also used for rotation Base Node SVID or the Registered Node SVID used for this call.
//List can be empty to allow Node Agent cache refresh).
func (h *Handler) FetchX509SVID(server node.Node_FetchX509SVIDServer) (err error) {
	counter := telemetry_server.StartNodeAPIFetchX509SVIDCall(h.c.Metrics)
	defer counter.Done(&err)
	log := h.c.Log.WithField(telemetry.Method, telemetry.FetchX509SVID)

	peerCert, ok := getPeerCertificate(server.Context())
	if !ok {
		log.Error("Request missing client SVID")
		return status.Error(codes.InvalidArgument, "client SVID is required for this request")
	}

	for {
		request, err := server.Recv()
		if err == io.EOF {
			return nil
		}
		if err != nil {
			log.WithError(err).Error("Error receiving request from stream")
			return status.Error(codes.Internal, err.Error())
		}

		ctx := server.Context()

		err = h.limiter.Limit(ctx, CSRMsg, len(request.Csrs))
		if err != nil {
			log.WithError(err).Error("Rejecting request due to certificate signing rate limiting")
			return status.Error(codes.ResourceExhausted, err.Error())
		}

		agentID, err := getSpiffeIDFromCert(peerCert)
		if err != nil {
			log.WithError(err).Error("Error getting SPIFFE ID from peer certificate")
			return status.Error(codes.InvalidArgument, err.Error())
		}

		regEntries, err := regentryutil.FetchRegistrationEntriesWithCache(ctx, h.c.Catalog.GetDataStore(), h.fetchRegistrationEntriesCache, agentID)
		if err != nil {
			log.WithError(err).Error("Failed to fetch agent registration entries")
			return status.Error(codes.Internal, "failed to fetch agent registration entries")
		}

		bundles, err := h.getBundlesForEntries(ctx, regEntries)
		if err != nil {
			log.WithError(err).Error("Failed to get bundles for registration entries")
			return status.Error(codes.Internal, err.Error())
		}

		svids, err := h.signCSRs(ctx, peerCert, request.Csrs, regEntries)
		if err != nil {
			log.WithError(err).Error("Failed to sign CSRs")
			return status.Error(codes.Internal, "failed to sign CSRs")
		}

		err = server.Send(&node.FetchX509SVIDResponse{
			SvidUpdate: &node.X509SVIDUpdate{
				Svids:               svids,
				RegistrationEntries: regEntries,
				Bundles:             bundles,
			},
		})
		if err != nil {
			log.WithError(err).Error("Error sending FetchX509SVIDResponse")
			return status.Error(codes.Internal, err.Error())
		}
	}
}

func (h *Handler) FetchX509CASVID(ctx context.Context, req *node.FetchX509CASVIDRequest) (_ *node.FetchX509CASVIDResponse, err error) {
	counter := telemetry_server.StartNodeAPIFetchX509CASVIDCall(h.c.Metrics)
	defer counter.Done(&err)
	log := h.c.Log.WithField(telemetry.Method, telemetry.FetchX509CASVID)

	peerCert, ok := getPeerCertificate(ctx)
	if !ok {
		log.Error("Downstream SVID is required for this request")
		return nil, status.Error(codes.InvalidArgument, "downstream SVID is required for this request")
	}

	entry, ok := getDownstreamEntry(ctx)
	if !ok {
		log.Error("Downstream entry is required for this request")
		return nil, status.Error(codes.InvalidArgument, "downstream entry is required for this request")
	}

	err = h.limiter.Limit(ctx, CSRMsg, 1)
	if err != nil {
		log.WithError(err).Error("Rejecting request due to certificate signing rate limiting")
		return nil, status.Error(codes.ResourceExhausted, err.Error())
	}

	downstreamID, err := getSpiffeIDFromCert(peerCert)
	if err != nil {
		log.WithError(err).Error("Failed to get SPIFFE ID from certificate")
		return nil, status.Error(codes.InvalidArgument, err.Error())
	}

	sourceAddress := "unknown"
	if peerAddress, ok := getPeerAddress(ctx); ok {
		sourceAddress = peerAddress.String()
	}

	signLog := log.WithFields(logrus.Fields{
		telemetry.CallerID: downstreamID,
		telemetry.Address:  sourceAddress,
	})

	csr, err := h.parseX509CACSR(req.Csr)
	if err != nil {
		log.WithError(err).Error("Failed to parse X.509 CA certificate signing request")
		return nil, status.Error(codes.InvalidArgument, err.Error())
	}

	signLog.Debug("Signing downstream CA SVID")
	svid, err := h.buildCASVID(ctx, ca.X509CASVIDParams{
		SpiffeID:  csr.SpiffeID,
		PublicKey: csr.PublicKey,
		TTL:       time.Duration(entry.Ttl) * time.Second,
	})
	if err != nil {
		log.WithError(err).Error("Failed to sign downstream CA SVID")
		return nil, status.Error(codes.Internal, err.Error())
	}

	bundle, err := h.getBundle(ctx, h.c.TrustDomain.String())
	if err != nil {
		log.WithError(err).Error("Failed to fetch bundle")
		return nil, status.Error(codes.Internal, err.Error())
	}

	return &node.FetchX509CASVIDResponse{
		Svid:   svid,
		Bundle: bundle,
	}, nil
}

func (h *Handler) FetchJWTSVID(ctx context.Context, req *node.FetchJWTSVIDRequest) (resp *node.FetchJWTSVIDResponse, err error) {
	counter := telemetry_server.StartNodeAPIFetchJWTSVIDCall(h.c.Metrics)
	defer counter.Done(&err)
	log := h.c.Log.WithField(telemetry.Method, telemetry.FetchJWTSVID)
	if err := h.limiter.Limit(ctx, JSRMsg, 1); err != nil {
		log.WithError(err).Error("Rejecting request due to JWT signing request rate limiting")
		return nil, status.Error(codes.ResourceExhausted, err.Error())
	}

	peerCert, ok := getPeerCertificate(ctx)
	if !ok {
		log.Error("Request missing client SVID")
		return nil, status.Error(codes.InvalidArgument, "client SVID is required for this request")
	}

	// validate request parameters
	switch {
	case req.Jsr == nil:
		log.Error("Request missing JSR")
		return nil, status.Error(codes.InvalidArgument, "request missing JSR")
	case req.Jsr.SpiffeId == "":
		log.Error("Request missing SPIFFE ID")
		return nil, status.Error(codes.InvalidArgument, "request missing SPIFFE ID")
	case len(req.Jsr.Audience) == 0:
		log.Error("Request missing audience")
		return nil, status.Error(codes.InvalidArgument, "request missing audience")
	}

	agentID, err := getSpiffeIDFromCert(peerCert)
	log = log.WithFields(logrus.Fields{
		telemetry.AgentID:  agentID,
		telemetry.SPIFFEID: req.Jsr.SpiffeId,
	})

	if err != nil {
		log.WithError(err).Error("Failed to get SPIFFE ID from certificate")
		return nil, status.Error(codes.InvalidArgument, err.Error())
	}

	ds := h.c.Catalog.GetDataStore()
	regEntries, err := regentryutil.FetchRegistrationEntries(ctx, ds, agentID)
	if err != nil {
		log.WithError(err).Error("Failed to fetch registration entries")
		return nil, status.Error(codes.Internal, err.Error())
	}

	found := false
	for _, candidateEntry := range regEntries {
		if candidateEntry.SpiffeId == req.Jsr.SpiffeId {
			found = true
			break
		}
	}

	if !found {
		log.Error("Caller is not authorized")
		return nil, status.Error(codes.PermissionDenied, "caller is not authorized")
	}

	token, err := h.c.ServerCA.SignJWTSVID(ctx, ca.JWTSVIDParams{
		SpiffeID: req.Jsr.SpiffeId,
		TTL:      time.Duration(req.Jsr.Ttl) * time.Second,
		Audience: req.Jsr.Audience,
	})
	if err != nil {
		log.WithError(err).Error("Failed to sign JWT-SVID")
		return nil, status.Errorf(codes.Internal, "failed to sign JWT-SVID: %v", err)
	}

	issuedAt, expiresAt, err := jwtsvid.GetTokenExpiry(token)
	if err != nil {
		log.WithError(err).Error("Failed to get JWT-SVID expiry")
		return nil, status.Errorf(codes.Internal, "failed to get JWT-SVID expiry: %v", err)
	}

	return &node.FetchJWTSVIDResponse{
		Svid: &node.JWTSVID{
			Token:     token,
			IssuedAt:  issuedAt.Unix(),
			ExpiresAt: expiresAt.Unix(),
		},
	}, nil
}

func (h *Handler) PushJWTKeyUpstream(ctx context.Context, req *node.PushJWTKeyUpstreamRequest) (resp *node.PushJWTKeyUpstreamResponse, err error) {
	counter := telemetry_server.StartNodeAPIPushJWTKeyUpstreamCall(h.c.Metrics)
	defer counter.Done(&err)
	log := h.c.Log.WithField(telemetry.Method, telemetry.PushJWTKeyUpstream)

	_, ok := getPeerCertificate(ctx)
	if !ok {
		log.Error("Downstream SVID is required for this request")
		return nil, status.Error(codes.InvalidArgument, "downstream SVID is required for this request")
	}

	_, ok = getDownstreamEntry(ctx)
	if !ok {
		log.Error("Downstream entry is required for this request")
		return nil, status.Error(codes.InvalidArgument, "downstream entry is required for this request")
	}

	err = h.limiter.Limit(ctx, PushJWTKey, 1)
	if err != nil {
		log.WithError(err).Error("Rejecting request due to JWK push rate limiting")
		return nil, status.Error(codes.ResourceExhausted, err.Error())
	}

	jwtSigningKeys, err := h.c.Manager.PublishJWTKey(ctx, req.JwtKey)
	if err != nil {
		log.WithError(err).Error("Could not publish new JWT key")
		return nil, status.Errorf(codes.Internal, "error publishing new JWT key: %v", err)
	}

	// Ensure we invalidate the cached bundle because PublishJWTKey updated it.
	h.dsCache.DeleteBundleEntry(h.c.TrustDomain.String())

	return &node.PushJWTKeyUpstreamResponse{
		JwtSigningKeys: jwtSigningKeys,
	}, nil
}

func (h *Handler) FetchBundle(ctx context.Context, req *node.FetchBundleRequest) (_ *node.FetchBundleResponse, err error) {
	counter := telemetry_server.StartNodeAPIFetchBundleCall(h.c.Metrics)
	defer counter.Done(&err)
	log := h.c.Log.WithField(telemetry.Method, telemetry.FetchBundle)

	_, ok := getPeerCertificate(ctx)
	if !ok {
		log.Error("Client certificate required for this request")
		return nil, status.Error(codes.InvalidArgument, "client certificate required for this request")
	}

	bundle, err := h.getBundle(ctx, h.c.TrustDomain.String())
	if err != nil {
		log.WithError(err).Error("Failed to fetch bundle")
		return nil, status.Error(codes.Internal, err.Error())
	}

	return &node.FetchBundleResponse{
		Bundle: bundle,
	}, nil
}

func (h *Handler) AuthorizeCall(ctx context.Context, fullMethod string) (_ context.Context, err error) {
	counter := telemetry_server.StartNodeAPIAuthorizeCall(h.c.Metrics, fullMethod)
	defer counter.Done(&err)
	log := h.c.Log.WithField(telemetry.Method, fullMethod)

	switch fullMethod {
	// no authn/authz is required for attestation
	case "/spire.api.node.Node/Attest":

	// peer certificate required for SVID fetching
	case "/spire.api.node.Node/FetchX509SVID",
		"/spire.api.node.Node/FetchJWTSVID":
		peerCert, err := getPeerCertificateFromRequestContext(ctx)
		if err != nil {
			log.WithError(err).Error("Agent SVID is required for this request")
			return nil, status.Error(codes.Unauthenticated, "agent SVID is required for this request")
		}

		if err := h.validateAgentSVID(ctx, peerCert); err != nil {
			log.WithError(err).WithFields(logrus.Fields{
				telemetry.AgentID: tryGetSpiffeIDFromCert(peerCert),
			}).Error("Agent is not attested or no longer valid")
			return nil, status.Errorf(codes.PermissionDenied, "agent is not attested or no longer valid: %v", err)
		}

		ctx = withPeerCertificate(ctx, peerCert)
	case "/spire.api.node.Node/FetchX509CASVID",
		"/spire.api.node.Node/PushJWTKeyUpstream":
		peerCert, err := getPeerCertificateFromRequestContext(ctx)
		if err != nil {
			log.WithError(err).Error("Downstream SVID is required for this request")
			return nil, status.Error(codes.Unauthenticated, "downstream SVID is required for this request")
		}
		entry, err := h.validateDownstreamSVID(ctx, peerCert)
		if err != nil {
			log.WithError(err).Error("Peer is not a valid downstream SPIRE server")
			return nil, status.Error(codes.PermissionDenied, "peer is not a valid downstream SPIRE server")
		}

		ctx = withPeerCertificate(ctx, peerCert)
		ctx = withDownstreamEntry(ctx, entry)
	case "/spire.api.node.Node/FetchBundle":
		peerCert, err := getPeerCertificateFromRequestContext(ctx)
		if err != nil {
			log.WithError(err).Error("Client certificate required for this request")
			return nil, status.Error(codes.Unauthenticated, "client certificate required for this request")
		}

		ctx = withPeerCertificate(ctx, peerCert)
	// method not handled
	default:
		err := status.Errorf(codes.PermissionDenied, "authorization not implemented for method %q", fullMethod)
		log.Error("Authorization not implemented for method")
		return nil, err
	}

	return ctx, nil
}

func (h *Handler) isAttested(ctx context.Context, baseSpiffeID string) (bool, error) {
	ds := h.c.Catalog.GetDataStore()

	fetchRequest := &datastore.FetchAttestedNodeRequest{
		SpiffeId: baseSpiffeID,
	}
	fetchResponse, err := ds.FetchAttestedNode(ctx, fetchRequest)
	if err != nil {
		return false, err
	}

	n := fetchResponse.Node
	if n != nil && n.SpiffeId == baseSpiffeID {
		return true, nil
	}

	return false, nil
}

func (h *Handler) validateAgentSVID(ctx context.Context, cert *x509.Certificate) error {
	ds := h.c.Catalog.GetDataStore()

	agentID, err := getSpiffeIDFromCert(cert)
	if err != nil {
		return err
	}

	// agent SVIDs must be unexpired and a belong to the attested nodes.
	// NOTE: gRPC will reuse connections from agents and therefore, we can't
	// rely on TLS handshakes to verify certificate validity since the
	// certificate on the connection could have expired after the initial
	// handshake.
	if h.c.Clock.Now().After(cert.NotAfter) {
		return errors.New("agent SVID has expired")
	}

	resp, err := ds.FetchAttestedNode(ctx, &datastore.FetchAttestedNodeRequest{
		SpiffeId: agentID,
	})
	if err != nil {
		return err
	}

	n := resp.Node
	if n == nil {
		return errors.New("agent is not attested")
	}

<<<<<<< HEAD
	if nodeutil.IsAgentBanned(resp.Node) {
=======
	if nodeutil.IsAgentBanned(n) {
>>>>>>> 718bd792
		return errors.New("agent is banned")
	}

	if n.CertSerialNumber != "" && n.CertSerialNumber == cert.SerialNumber.String() {
		return nil
	}

	if n.NewCertSerialNumber != "" && n.NewCertSerialNumber == cert.SerialNumber.String() {
		fieldLog := h.c.Log.WithFields(logrus.Fields{"agent": agentID, "new_serial": n.NewCertSerialNumber})
		fieldLog.Debug("Activating agent SVID")
		err := h.updateAttestedNode(ctx, &datastore.UpdateAttestedNodeRequest{
			SpiffeId:         n.SpiffeId,
			CertSerialNumber: n.NewCertSerialNumber,
			CertNotAfter:     n.NewCertNotAfter,
		})

		if err != nil {
			fieldLog.Warningf("Failed to activate agent SVID: %v", err)
			return fmt.Errorf("failed to activate agent SVID: %v", err)
		}
		return nil
	}

	return fmt.Errorf("agent %q SVID does not match expected serial number", agentID)
}

func (h *Handler) validateDownstreamSVID(ctx context.Context, cert *x509.Certificate) (*common.RegistrationEntry, error) {
	peerID, err := getSpiffeIDFromCert(cert)
	if err != nil {
		return nil, err
	}

	// peer SVIDs must be unexpired and have a corresponding downstream entry
	if h.c.Clock.Now().After(cert.NotAfter) {
		h.c.Log.WithField(telemetry.PeerID, peerID).Error("Peer SVID has expired")
		return nil, errors.New("peer SVID has expired")
	}

	return h.getDownstreamEntry(ctx, peerID)
}

func (h *Handler) doAttestChallengeResponse(nodeStream node.Node_AttestServer, attestStream nodeattestor.NodeAttestor_AttestClient, request *node.AttestRequest) (*nodeattestor.AttestResponse, error) {
	// challenge/response loop
	for {
		response, err := h.attest(attestStream, request)
		if err != nil {
			h.c.Log.WithError(err).Error("Failed to attest")
			return nil, errorutil.WrapError(err, "failed to attest")
		}
		if response.Challenge == nil {
			return response, nil
		}

		challengeResponse := &node.AttestResponse{
			Challenge: response.Challenge,
		}

		if err := nodeStream.Send(challengeResponse); err != nil {
			h.c.Log.WithError(err).Error("Failed to send challenge request")
			return nil, errorutil.WrapError(err, "failed to send challenge request")
		}

		request, err = nodeStream.Recv()
		if err != nil {
			h.c.Log.WithError(err).Error("Failed to receive challenge response")
			return nil, errorutil.WrapError(err, "failed to receive challenge response")
		}
	}
}

func (h *Handler) attest(attestStream nodeattestor.NodeAttestor_AttestClient, nodeRequest *node.AttestRequest) (*nodeattestor.AttestResponse, error) {
	attestRequest := &nodeattestor.AttestRequest{
		AttestationData: nodeRequest.AttestationData,
		Response:        nodeRequest.Response,
	}
	if err := attestStream.Send(attestRequest); err != nil {
		return nil, err
	}

	return attestStream.Recv()
}

func (h *Handler) attestToken(ctx context.Context, attestationData *common.AttestationData) (*nodeattestor.AttestResponse, error) {
	tokenValue := string(attestationData.Data)

	agentID := (&url.URL{
		Scheme: "spiffe",
		Host:   h.c.TrustDomain.Host,
		Path:   path.Join("spire", "agent", "join_token", tokenValue),
	}).String()

	attestedBefore, err := h.isAttested(ctx, agentID)
	switch {
	case err != nil:
		h.c.Log.WithError(err).Error("Failed to determine if agent has already attested")
		return nil, errorutil.WrapError(err, "failed to determine if agent has already attested")
	case attestedBefore:
		return nil, errors.New("join token has already been used")
	}

	ds := h.c.Catalog.GetDataStore()
	resp, err := ds.FetchJoinToken(ctx, &datastore.FetchJoinTokenRequest{
		Token: tokenValue,
	})
	if err != nil {
		return nil, err
	}
	if resp.JoinToken == nil {
		return nil, errors.New("no such token")
	}
	t := resp.JoinToken

	if t.Token == "" {
		return nil, errors.New("invalid join token")
	}

	_, err = ds.DeleteJoinToken(ctx, &datastore.DeleteJoinTokenRequest{
		Token: tokenValue,
	})
	if err != nil {
		return nil, err
	}

	if time.Unix(t.Expiry, 0).Before(h.c.Clock.Now()) {
		return nil, errors.New("join token expired")
	}

	// If we're here, the token is valid
	return &nodeattestor.AttestResponse{
		AgentId: agentID,
	}, nil
}

func (h *Handler) updateAttestedNode(ctx context.Context, req *datastore.UpdateAttestedNodeRequest) error {
	ds := h.c.Catalog.GetDataStore()
	if _, err := ds.UpdateAttestedNode(ctx, req); err != nil {
		return fmt.Errorf("failed to update attested node %q: %v", req.SpiffeId, err)
	}

	return nil
}

func (h *Handler) createAttestationEntry(ctx context.Context, cert *x509.Certificate, attestationType string) error {
	ds := h.c.Catalog.GetDataStore()
	return createAttestationEntry(ctx, ds, cert, attestationType)
}

func (h *Handler) updateNodeSelectors(ctx context.Context, baseSpiffeID string, attestResponse *nodeattestor.AttestResponse, attestationType string) error {
	var selectors []*common.Selector

	// Select node resolver based on request attestation type
	nodeResolver, ok := h.c.Catalog.GetNodeResolverNamed(attestationType)
	if ok {
		//Call node resolver plugin to get a map of spiffeID=>Selector
		response, err := nodeResolver.Resolve(ctx, &noderesolver.ResolveRequest{
			BaseSpiffeIdList: []string{baseSpiffeID},
		})
		if err != nil {
			return err
		}

		if resolved := response.Map[baseSpiffeID]; resolved != nil {
			selectors = append(selectors, resolved.Entries...)
		}
	} else {
		h.c.Log.WithField(telemetry.Attestor, attestationType).Debug("could not find node resolver")
	}

	selectors = append(selectors, attestResponse.Selectors...)

	ds := h.c.Catalog.GetDataStore()
	_, err := ds.SetNodeSelectors(ctx, &datastore.SetNodeSelectorsRequest{
		Selectors: &datastore.NodeSelectors{
			SpiffeId:  baseSpiffeID,
			Selectors: selectors,
		},
	})
	if err != nil {
		return err
	}

	return nil
}

func (h *Handler) getAttestResponse(ctx context.Context, baseSpiffeID string, svid []*x509.Certificate) (*node.AttestResponse, error) {
	svids := make(map[string]*node.X509SVID)
	svids[baseSpiffeID] = makeX509SVID(svid)

	regEntries, err := regentryutil.FetchRegistrationEntries(ctx, h.c.Catalog.GetDataStore(), baseSpiffeID)
	if err != nil {
		return nil, err
	}

	bundles, err := h.getBundlesForEntries(ctx, regEntries)
	if err != nil {
		return nil, err
	}

	return &node.AttestResponse{
		SvidUpdate: &node.X509SVIDUpdate{
			Svids:               svids,
			RegistrationEntries: regEntries,
			Bundles:             bundles,
		},
	}, nil
}

func (h *Handler) getDownstreamEntry(ctx context.Context, callerID string) (*common.RegistrationEntry, error) {
	ds := h.c.Catalog.GetDataStore()
	response, err := ds.ListRegistrationEntries(ctx, &datastore.ListRegistrationEntriesRequest{
		BySpiffeId: &wrappers.StringValue{
			Value: callerID,
		},
	})

	if err != nil {
		return nil, err
	}

	for _, entry := range response.Entries {
		if (entry.SpiffeId == callerID) && (entry.Downstream) {
			return entry, nil
		}
	}

	h.c.Log.WithField(telemetry.CallerID, callerID).Error("Unauthorized downstream workload")
	return nil, errors.New("unauthorized downstream workload")
}

func (h *Handler) signCSRs(ctx context.Context, peerCert *x509.Certificate, csrs map[string][]byte, regEntries []*common.RegistrationEntry) (map[string]*node.X509SVID, error) {
	if len(csrs) == 0 {
		return nil, nil
	}

	callerID, err := getSpiffeIDFromCert(peerCert)
	if err != nil {
		return nil, err
	}

	//convert registration entries into a map for easy lookup
	regEntriesMap := make(map[string]*common.RegistrationEntry)
	for _, entry := range regEntries {
		regEntriesMap[entry.EntryId] = entry
	}

	ds := h.c.Catalog.GetDataStore()
	svids := make(map[string]*node.X509SVID)
	//iterate the CSRs and sign them
	for entryID, csrBytes := range csrs {
		csr, err := h.parseCSR(csrBytes, idutil.AllowAny())
		if err != nil {
			return nil, err
		}

		baseSpiffeIDPrefix := fmt.Sprintf("%s/spire/agent", h.c.TrustDomain.String())

		sourceAddress := "unknown"
		if peerAddress, ok := getPeerAddress(ctx); ok {
			sourceAddress = peerAddress.String()
		}

		signLog := h.c.Log.WithFields(logrus.Fields{
			telemetry.CallerID: callerID,
			telemetry.SPIFFEID: csr.SpiffeID,
			telemetry.Address:  sourceAddress,
		})

		if csr.SpiffeID == callerID && strings.HasPrefix(callerID, baseSpiffeIDPrefix) {
			res, err := ds.FetchAttestedNode(ctx, &datastore.FetchAttestedNodeRequest{
				SpiffeId: csr.SpiffeID,
			})
			if err != nil {
				return nil, err
			}
			// attested node discrepancies are not likely since the agent
			// certificate is checked against the attested nodes during the
			// authentication step. however, it is possible that an agent is
			// evicted between authentication and here so these checks should
			// remain.
			if res.Node == nil {
				return nil, errors.New("no record of attested node")
			}
			if res.Node.CertSerialNumber != peerCert.SerialNumber.String() {
				return nil, errors.New("SVID serial number does not match")
			}

			signLog.Debug("Renewing agent SVID")
			svid, svidCert, err := h.buildBaseSVID(ctx, csr)
			if err != nil {
				return nil, err
			}
			svids[entryID] = svid

			req := &datastore.UpdateAttestedNodeRequest{
				SpiffeId:            res.Node.SpiffeId,
				CertNotAfter:        res.Node.CertNotAfter,
				CertSerialNumber:    res.Node.CertSerialNumber,
				NewCertNotAfter:     svidCert.NotAfter.Unix(),
				NewCertSerialNumber: svidCert.SerialNumber.String(),
			}

			if err := h.updateAttestedNode(ctx, req); err != nil {
				return nil, err
			}
		} else {
			signLog.Debug("Signing SVID")
			svid, err := h.buildSVID(ctx, entryID, csr, regEntriesMap)
			if err != nil {
				return nil, err
			}
			svids[entryID] = svid
		}
	}

	return svids, nil
}

func (h *Handler) buildSVID(ctx context.Context, id string, csr *CSR, regEntries map[string]*common.RegistrationEntry) (*node.X509SVID, error) {
	entry, ok := regEntries[id]
	if !ok {
		var idType string
		if strings.HasPrefix(id, "spiffe://") {
			idType = telemetry.SPIFFEID
		} else {
			idType = telemetry.RegistrationID
		}
		h.c.Log.WithFields(logrus.Fields{
			telemetry.IDType: idType,
			idType:           id,
		}).Error("Not entitled to sign CSR for given ID type")
		return nil, errors.New("not entitled to sign CSR for given ID type")
	}

	svid, err := h.c.ServerCA.SignX509SVID(ctx, ca.X509SVIDParams{
		SpiffeID:  csr.SpiffeID,
		PublicKey: csr.PublicKey,
		TTL:       time.Duration(entry.Ttl) * time.Second,
		DNSList:   entry.DnsNames,
	})
	if err != nil {
		return nil, err
	}
	return makeX509SVID(svid), nil
}

func (h *Handler) buildBaseSVID(ctx context.Context, csr *CSR) (*node.X509SVID, *x509.Certificate, error) {
	svid, err := h.c.ServerCA.SignX509SVID(ctx, ca.X509SVIDParams{
		SpiffeID:  csr.SpiffeID,
		PublicKey: csr.PublicKey,
	})
	if err != nil {
		return nil, nil, err
	}

	return makeX509SVID(svid), svid[0], nil
}

func (h *Handler) buildCASVID(ctx context.Context, params ca.X509CASVIDParams) (*node.X509SVID, error) {
	svid, err := h.c.ServerCA.SignX509CASVID(ctx, params)
	if err != nil {
		return nil, err
	}

	return makeX509SVID(svid), nil
}

func (h *Handler) getBundlesForEntries(ctx context.Context, regEntries []*common.RegistrationEntry) (map[string]*common.Bundle, error) {
	bundles := make(map[string]*common.Bundle)

	ourBundle, err := h.getBundle(ctx, h.c.TrustDomain.String())
	if err != nil {
		return nil, err
	}
	bundles[ourBundle.TrustDomainId] = ourBundle

	for _, entry := range regEntries {
		for _, trustDomainID := range entry.FederatesWith {
			if bundles[trustDomainID] != nil {
				continue
			}
			bundle, err := h.getBundle(ctx, trustDomainID)
			if err != nil {
				return nil, err
			}
			bundles[trustDomainID] = bundle
		}
	}
	return bundles, nil
}

// getBundle fetches a bundle from the datastore, by trust domain, using a cache.
func (h *Handler) getBundle(ctx context.Context, trustDomainID string) (*common.Bundle, error) {
	resp, err := h.dsCache.FetchBundle(ctx, &datastore.FetchBundleRequest{
		TrustDomainId: trustDomainID,
	})
	if err != nil {
		h.c.Log.WithError(err).Error("Failed to fetch bundle")
		return nil, errorutil.WrapError(err, "failed to fetch bundle")
	}
	if resp.Bundle == nil {
		return nil, errors.New("bundle not found")
	}
	return resp.Bundle, nil
}

type CSR struct {
	SpiffeID  string
	PublicKey crypto.PublicKey
}

func (h *Handler) parseAttestCSR(csrBytes []byte) (*CSR, error) {
	if h.c.AllowAgentlessNodeAttestors {
		return h.parseCSR(csrBytes, idutil.AllowAnyInTrustDomain(h.c.TrustDomain.Host))
	}
	return h.parseCSR(csrBytes, idutil.AllowTrustDomainAgent(h.c.TrustDomain.Host))
}

func (h *Handler) parseX509CACSR(csrBytes []byte) (*CSR, error) {
	csr, err := h.parseCSR(csrBytes, idutil.AllowTrustDomain(h.c.TrustDomain.Host))
	if err != nil {
		return nil, err
	}
	if csr.SpiffeID == "" {
		return nil, errors.New("X509 CA CSR is missing the SPIFFE ID") //nolint: golint // leading cap on error is ok
	}
	return csr, nil
}

func (h *Handler) parseCSR(csrBytes []byte, mode idutil.ValidationMode) (*CSR, error) {
	csr, err := x509.ParseCertificateRequest(csrBytes)
	if err != nil {
		h.c.Log.WithError(err).Error("Failed to parse CSR")
		return nil, errorutil.WrapError(err, "failed to parse CSR")
	}

	var spiffeID string
	switch len(csr.URIs) {
	case 0:
	case 1:
		spiffeID, err = idutil.NormalizeSpiffeID(csr.URIs[0].String(), mode)
		if err != nil {
			h.c.Log.WithError(err).Error("Invalid SPIFFE ID in CSR")
			return nil, errorutil.WrapError(err, "invalid SPIFFE ID in CSR")
		}
	default:
		return nil, errors.New("CSR cannot have more than one URI SAN")
	}

	return &CSR{
		SpiffeID:  spiffeID,
		PublicKey: csr.PublicKey,
	}, nil
}

func (h *Handler) isBanned(ctx context.Context, agentID string) (bool, error) {
	ds := h.c.Catalog.GetDataStore()

	resp, err := ds.FetchAttestedNode(ctx, &datastore.FetchAttestedNodeRequest{
		SpiffeId: agentID,
	})
	if err != nil {
		return false, fmt.Errorf("failed to fetch attested node: %v", err)
	}

	if resp.Node == nil {
		// agent not found
		return false, nil
	}

	return nodeutil.IsAgentBanned(resp.Node), nil
}

func getPeerCertificateFromRequestContext(ctx context.Context) (cert *x509.Certificate, err error) {
	ctxPeer, ok := peer.FromContext(ctx)
	if !ok {
		return nil, errors.New("no peer information")
	}
	tlsInfo, ok := ctxPeer.AuthInfo.(credentials.TLSInfo)
	if !ok {
		return nil, errors.New("no TLS auth info for peer")
	}

	if len(tlsInfo.State.VerifiedChains) == 0 {
		return nil, errors.New("no verified client certificate presented by peer")
	}
	chain := tlsInfo.State.VerifiedChains[0]
	if len(chain) == 0 {
		// this shouldn't be possible with the tls package, but we should be
		// defensive.
		return nil, errors.New("verified client chain is missing certificates")
	}

	return chain[0], nil
}

func createAttestationEntry(ctx context.Context, ds datastore.DataStore, cert *x509.Certificate, attestationType string) error {
	spiffeID, err := getSpiffeIDFromCert(cert)
	if err != nil {
		return err
	}
	req := &datastore.CreateAttestedNodeRequest{
		Node: &common.AttestedNode{
			AttestationDataType: attestationType,
			SpiffeId:            spiffeID,
			CertNotAfter:        cert.NotAfter.Unix(),
			CertSerialNumber:    cert.SerialNumber.String(),
		}}
	if _, err := ds.CreateAttestedNode(ctx, req); err != nil {
		return err
	}

	return nil
}

// Gets the SPIFFE ID from a cert or returns an empty string if there is an error.
func tryGetSpiffeIDFromCert(cert *x509.Certificate) string {
	spiffeid, _ := getSpiffeIDFromCert(cert)
	return spiffeid
}

func getSpiffeIDFromCert(cert *x509.Certificate) (string, error) {
	if len(cert.URIs) == 0 {
		return "", errors.New("no URI SANs in certificate")
	}
	spiffeID, err := idutil.NormalizeSpiffeIDURL(cert.URIs[0], idutil.AllowAny())
	if err != nil {
		return "", err
	}
	return spiffeID.String(), nil
}

func makeX509SVID(svid []*x509.Certificate) *node.X509SVID {
	var certChain []byte
	for _, cert := range svid {
		certChain = append(certChain, cert.Raw...)
	}
	return &node.X509SVID{
		CertChain: certChain,
		ExpiresAt: svid[0].NotAfter.Unix(),
	}
}

type peerCertificateKey struct{}

func withPeerCertificate(ctx context.Context, peerCert *x509.Certificate) context.Context {
	return context.WithValue(ctx, peerCertificateKey{}, peerCert)
}

func getPeerCertificate(ctx context.Context) (*x509.Certificate, bool) {
	peerCert, ok := ctx.Value(peerCertificateKey{}).(*x509.Certificate)
	return peerCert, ok
}

type downstreamEntryKey struct{}

func withDownstreamEntry(ctx context.Context, entry *common.RegistrationEntry) context.Context {
	return context.WithValue(ctx, downstreamEntryKey{}, entry)
}

func getDownstreamEntry(ctx context.Context) (*common.RegistrationEntry, bool) {
	entry, ok := ctx.Value(downstreamEntryKey{}).(*common.RegistrationEntry)
	return entry, ok
}

func getPeerAddress(ctx context.Context) (addr net.Addr, ok bool) {
	p, ok := peer.FromContext(ctx)
	if ok {
		return p.Addr, true
	}
	return nil, false
}<|MERGE_RESOLUTION|>--- conflicted
+++ resolved
@@ -626,11 +626,7 @@
 		return errors.New("agent is not attested")
 	}
 
-<<<<<<< HEAD
-	if nodeutil.IsAgentBanned(resp.Node) {
-=======
 	if nodeutil.IsAgentBanned(n) {
->>>>>>> 718bd792
 		return errors.New("agent is banned")
 	}
 
